--- conflicted
+++ resolved
@@ -35,9 +35,5 @@
 
 ## License
 
-<<<<<<< HEAD
-© 2018 Presidenza del consiglio dei Minstri – Licensed under the EUPL The version control system provides attribution for specific lines of code.
-=======
 © 2018 Presidenza del consiglio dei Minstri – Licensed under the EUPL
-The version control system provides attribution for specific lines of code.
->>>>>>> 3870eb6f
+The version control system provides attribution for specific lines of code.